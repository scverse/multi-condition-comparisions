import re
import warnings
from abc import ABC, abstractmethod

import numpy as np
import pandas as pd
import scanpy as sc
import statsmodels.api as sm
from anndata import AnnData
from formulaic import model_matrix
from formulaic.model_matrix import ModelMatrix
<<<<<<< HEAD
from scanpy import logging
from scipy.sparse import issparse
import scipy
from tqdm.auto import tqdm
import warnings

=======
>>>>>>> 8cc646d7
from pydeseq2.dds import DeseqDataSet
from pydeseq2.default_inference import DefaultInference
from pydeseq2.ds import DeseqStats
from scanpy import logging
from scipy.sparse import issparse, spmatrix
from tqdm.auto import tqdm


class BaseMethod(ABC):
    """Base method for DE testing that is implemented per DE test."""

    def __init__(
        self,
        adata: AnnData,
        design: str | np.ndarray,
        mask: str | None = None,
        layer: str | None = None,
        **kwargs,
    ):
        """
        Initialize the method

        Parameters
        ----------
        adata
            AnnData object, usually pseudobulked.
        design
            Model design. Can be either a design matrix, a formulaic formula.Formulaic formula in the format 'x + z' or '~x+z'.
        mask
            A column in adata.var that contains a boolean mask with selected features.
        layer
            Layer to use in fit(). If None, use the X array.
        **kwargs
            Keyword arguments specific to the method implementation
        """
        self.adata = adata
        if mask is not None:
            self.adata = self.adata[:, self.adata.var[mask]]

        # Do some sanity checks on the input. Do them after the mask is applied.

        # Check that counts have no NaN or Inf values.
        if np.any(np.logical_or(adata.X < 0, np.isnan(self.adata.X))) or np.any(np.isinf(self.adata.X)):
            raise ValueError("Counts cannot contain negative, NaN or Inf values.")
        # Check that counts have numeric values.
        if not np.issubdtype(self.adata.X.dtype, np.number):
            raise ValueError("Counts must be numeric.")

        self._check_counts()

        self.layer = layer
        if isinstance(design, str):
            self.design = model_matrix(design, adata.obs)
        else:
            self.design = design

    def _check_count_matrix(self, array: np.ndarray | spmatrix, tolerance: float = 1e-6) -> bool:
        if issparse(array):
            if not array.data.dtype.kind == "i":
                raise ValueError("Non-zero elements of the matrix must be integers.")

            if not np.all(np.abs(array.data - np.round(array.data)) < tolerance):
                raise ValueError("Non-zero elements of the matrix must be close to integer values.")
        else:
            if not array.dtype.kind == "i" or not np.all(np.abs(array - np.round(array)) < tolerance):
                raise ValueError("Matrix must be a count matrix.")

        return True

    @property
    def variables(self):
        """Get the names of the variables used in the model definition"""
        return self.design.model_spec.variables_by_source["data"]

    @abstractmethod
    def _check_counts(self) -> bool:
        """
        Check that counts are valid for the specific method.

        Different methods may have different requirements.

        Returns
        -------
        bool
            True if counts are valid, False otherwise.
        """
        ...

    @abstractmethod
    def fit(self, **kwargs) -> None:
        """
        Fit the model

        Parameters
        ----------
        **kwargs
            Additional arguments for fitting the specific method.
        """
        ...

    @abstractmethod
    def _test_single_contrast(self, contrast, **kwargs) -> pd.DataFrame:
        ...

    def test_contrasts(self, contrasts: list[str] | dict[str, np.ndarray] | np.ndarray, **kwargs) -> pd.DataFrame:
        """
        Conduct a specific test

        Parameters
        ----------
        contrasts:
            either a single contrast, or a dictionary of contrasts where the key is the name for that particular contrast.
            Each contrast can be either a vector of coefficients (the most general case), a string, or a some fancy DSL
            (details still need to be figured out).

            or a tuple withe three elements contrasts = ("condition", "control", "treatment")
        """
        if not isinstance(contrasts, dict):
            contrasts = {None: contrasts}
        results = []
        for name, contrast in contrasts.items():
            results.append(self._test_single_contrast(contrast, **kwargs).assign(contrast=name))

        results = pd.concat(results)
        results.rename(columns={"pvalue": "pvals", "padj": "pvals_adj", "log2FoldChange": "logfoldchanges"},
                       inplace=True)

        return results

    def test_reduced(self, modelB: "BaseMethod") -> pd.DataFrame:
        """
        Test against a reduced model

        Parameters
        ----------
        modelB:
            the reduced model against which to test.

        Example:
        --------
        ```
        modelA = Model().fit()
        modelB = Model().fit()
        modelA.test_reduced(modelB)
        ```
        """
        raise NotImplementedError

    def cond(self, **kwargs) -> np.ndarray:
        """
        The intention is to make contrasts using this function as in glmGamPoi

        >>> res <- test_de(fit, contrast = cond(cell = "B cells", condition = "stim") - cond(cell = "B cells", condition = "ctrl"))

        Parameters
        ----------
        **kwargs

        """

        # TODO this is hacky - reach out to formulaic authors how to do this properly
        def _get_var_from_colname(colname):
            regex = re.compile(r"^.+\[T\.(.+)\]$")
            return regex.search(colname).groups()[0]

        if not isinstance(self.design, ModelMatrix):
            raise RuntimeError(
                "Building contrasts with `cond` only works if you specified the model using a "
                "formulaic formula. Please manually provide a contrast vector."
            )
        cond_dict = kwargs
        for var in self.variables:
            var_type = self.design.model_spec.encoder_state[var][0].value
            if var_type == "categorical":
                all_categories = set(self.design.model_spec.encoder_state[var][1]["categories"])
            if var in kwargs:
                if var_type == "categorical" and kwargs[var] not in all_categories:
                    raise ValueError(
                        f"You specified a non-existant category for {var}. Possible categories: {', '.join(all_categories)}"
                    )
            else:
                # fill with default values
                if var_type != "categorical":
                    cond_dict[var] = 0
                else:
                    var_cols = self.design.columns[self.design.columns.str.startswith(f"{var}[")]

                    present_categories = {_get_var_from_colname(x) for x in var_cols}
                    dropped_category = all_categories - present_categories
                    assert len(dropped_category) == 1
                    cond_dict[var] = next(iter(dropped_category))

        df = pd.DataFrame([kwargs])

        return self.design.model_spec.get_model_matrix(df)

    def contrast(self, column: str, baseline: str, group_to_compare: str) -> np.ndarray:
        """
        Build a simple contrast for pairwise comparisons.

        This is equivalent to

        ```
        model.cond(<column> = baseline) - model.cond(<column> = group_to_compare)
        ```
        """
        return self.cond(**{column: baseline}) - self.cond(**{column: group_to_compare})


class StatsmodelsDE(BaseMethod):
    """Differential expression test using a statsmodels linear regression"""

    def _check_counts(self) -> bool:
        return self._check_count_matrix(self.adata.X)

    def fit(
        self,
        regression_model: sm.OLS | sm.GLM = sm.OLS,
        **kwargs,
    ) -> None:
        """
        Fit the specified regression model.

        Parameters
        ----------
        regression_model
            A statsmodels regression model class, either OLS or GLM. Defaults to OLS.

        **kwargs
            Additional arguments for fitting the specific method. In particular, this
            is where you can specify the family for GLM.

        Example
        -------
        >>> import statsmodels.api as sm
        >>> model = StatsmodelsDE(adata, design="~condition")
        >>> model.fit(sm.GLM, family=sm.families.NegativeBinomial(link=sm.families.links.Log()))
        >>> results = model.test_contrasts(np.array([0, 1]))
        """
        self.models = []
        for var in tqdm(self.adata.var_names):
            mod = regression_model(
                sc.get.obs_df(self.adata, keys=[var], layer=self.layer)[var],
                self.design,
                **kwargs,
            )
            mod = mod.fit()
            self.models.append(mod)

    def _test_single_contrast(self, contrast, **kwargs) -> pd.DataFrame:
        res = []
        for var, mod in zip(tqdm(self.adata.var_names), self.models, strict=False):
            t_test = mod.t_test(contrast)
            res.append(
                {
                    "variable": var,
                    "pvalue": t_test.pvalue,
                    "tvalue": t_test.tvalue.item(),
                    "sd": t_test.sd.item(),
                    "fold_change": t_test.effect.item(),
                }
            )
        return pd.DataFrame(res).sort_values("pvalue").set_index("variable")


class PyDESeq2DE(BaseMethod):
    """Differential expression test using a PyDESeq2"""

    def _check_counts(self) -> bool:
        return self._check_count_matrix(self.adata.X)

    def fit(self, **kwargs) -> pd.DataFrame:
        """
        Fit dds model using pydeseq2.

        Note: this creates its own AnnData object for downstream processing.

        Params:
        ----------
        **kwargs
            Keyword arguments specific to DeseqDataSet()
        """
        inference = DefaultInference(n_cpus=3)
        covars = self.design.columns.tolist()
        if "Intercept" not in covars:
            warnings.warn(
                "Warning: Pydeseq is hard-coded to use Intercept, please include intercept into the model", stacklevel=2
            )
        processed_covars = [col.split("[")[0] for col in covars if col != "Intercept"]
        dds = DeseqDataSet(
            adata=self.adata, design_factors=processed_covars, refit_cooks=True, inference=inference, **kwargs
        )
        # workaround code to insert design array
        des_mtx_cols = dds.obsm["design_matrix"].columns
        dds.obsm["design_matrix"] = self.design
        if dds.obsm["design_matrix"].shape[1] == len(des_mtx_cols):
            dds.obsm["design_matrix"].columns = des_mtx_cols.copy()

        dds.deseq2()
        self.dds = dds

    def _test_single_contrast(self, contrast: list[str], alpha=0.05, **kwargs) -> pd.DataFrame:
        """
        Conduct a specific test and returns a data frame

        Parameters
        ----------
        contrasts:
            list of three strings of the form
            ["variable", "tested level", "reference level"]
        alpha: p value threshold used for controlling fdr with
        independent hypothesis weighting
        kwargs: extra arguments to pass to DeseqStats()
        """
        stat_res = DeseqStats(self.dds, contrast=contrast, alpha=alpha, **kwargs)
        stat_res.summary()
        stat_res.p_values
        return pd.DataFrame(stat_res.results_df).sort_values("padj")


class EdgeRDE(BaseMethod):
    """Differential expression test using EdgeR"""

    def _check_counts(self) -> bool:
        return self._check_count_matrix(self.adata.X)

    def fit(self, **kwargs):  # adata, design, mask, layer
        """
        Fit model using edgeR.

        Note: this creates its own adata object for downstream.

        Params:
        ----------
        **kwargs
            Keyword arguments specific to glmQLFit()
        """
        # For running in notebook
        # pandas2ri.activate()
        # rpy2.robjects.numpy2ri.activate()

        try:
            import rpy2.robjects.numpy2ri
            import rpy2.robjects.pandas2ri
            from rpy2 import robjects as ro
            from rpy2.robjects import numpy2ri, pandas2ri
            from rpy2.robjects.conversion import localconverter
            from rpy2.robjects.packages import importr

            pandas2ri.activate()
            rpy2.robjects.numpy2ri.activate()

        except ImportError:
            raise ImportError("edger requires rpy2 to be installed. ") from None

        try:
            importr("base")
            edger = importr("edgeR")
            importr("stats")
            importr("limma")
            importr("RhpcBLASctl")
            importr("BiocParallel")
        except ImportError:
            raise ImportError(
                "edgeR requires a valid R installation with the following packages: " "edgeR, BiocParallel, RhpcBLASctl"
            ) from None

        # Feature selection
        # if mask is not None:
        #    self.adata = self.adata[:,~self.adata.var[mask]]

        # Convert dataframe
        with localconverter(ro.default_converter + numpy2ri.converter):
            expr = self.adata.X if self.layer is None else self.adata.layers[self.layer]
            if issparse(expr):
                expr = expr.T.toarray()
            else:
                expr = expr.T

        expr_r = ro.conversion.py2rpy(pd.DataFrame(expr, index=self.adata.var_names, columns=self.adata.obs_names))

        # Convert to DGE
        dge = edger.DGEList(counts=expr_r, samples=self.adata.obs)

        # Run EdgeR
        logging.info("Calculating NormFactors")
        dge = edger.calcNormFactors(dge)

        logging.info("Estimating Dispersions")
        dge = edger.estimateDisp(dge, design=self.design)

        logging.info("Fitting linear model")
        fit = edger.glmQLFit(dge, design=self.design, **kwargs)

        # Save object
        ro.globalenv["fit"] = fit
        # self.adata.uns["fit"] = fit
        self.fit = fit

    def _test_single_contrast(self, contrast: list[str], **kwargs) -> pd.DataFrame:
        """
        Conduct test for each contrast and return a data frame

        Parameters
        ----------
        contrast:
            numpy array of integars indicating contrast
            i.e. [-1, 0, 1, 0, 0]
        """
        # For running in notebook
        # pandas2ri.activate()
        # rpy2.robjects.numpy2ri.activate()

        # ToDo:
        #  parse **kwargs to R function
        #  Fix mask for .fit()

        # Check installations
        try:
            import rpy2.robjects.numpy2ri
            import rpy2.robjects.pandas2ri  # noqa: F401
            from rpy2 import robjects as ro
            from rpy2.robjects import numpy2ri, pandas2ri  # noqa: F401
            from rpy2.robjects.conversion import localconverter  # noqa: F401
            from rpy2.robjects.packages import importr

        except ImportError:
            raise ImportError("edger requires rpy2 to be installed.") from None

        try:
            importr("base")
            importr("edgeR")
            importr("stats")
            importr("limma")
            importr("RhpcBLASctl")
            importr("BiocParallel")
        except ImportError:
            raise ImportError(
                "edgeR requires a valid R installation with the following packages: " "edgeR, BiocParallel, RhpcBLASctl"
            ) from None

        # Convert vector to R
        contrast_vec_r = ro.conversion.py2rpy(np.asarray(contrast))
        ro.globalenv["contrast_vec"] = contrast_vec_r

        # Test contrast with R
        ro.r(
            """
            test = edgeR::glmQLFTest(fit, contrast=contrast_vec)
            de_res =  edgeR::topTags(test, n=Inf, adjust.method="BH", sort.by="PValue")$table
            """
        )

        # Convert results to pandas
        de_res = ro.conversion.rpy2py(ro.globalenv["de_res"])

        return de_res
    

class WilcoxonTest(BaseMethod):
    def _check_counts(self) -> bool:
        return True # later
    
    def fit(self):
        warnings.warn("There is nothing to fit in a wilcoxon test.")

    def _test(
        self,
        contrast,
        var,
        **kwargs,
    ) -> None:
        """
        Run a Wilcoxon test for a given contrast.

        Parameters
        ----------
        regression_model
            A statsmodels regression model class, either OLS or GLM. Defaults to OLS.

        **kwargs
            Additional arguments for fitting the specific method. In particular, this
            is where you can specify the family for GLM.

        Example
        -------
        >>> import statsmodels.api as sm
        >>> model = StatsmodelsDE(adata, design="~condition")
        >>> model.fit(sm.GLM, family=sm.families.NegativeBinomial(link=sm.families.links.Log()))
        >>> results = model.test_contrasts(np.array([0, 1]))
        """
        contrast_col = self.adata.obs
        adata0 = self.adata[self.adata.obs[contrast[0]] == contrast[1], var]
        adata1 = self.adata[self.adata[contrast[0]] == contrast[2], var]
        
        x0 = adata0.X if self.layer is None else adata0.layers[self.layer]
        x1 = adata1.X if self.layer is None else adata1.layers[self.layer]
    
        return scipy.stats.mannwhitneyu(
                x=np.asarray(x0.todense()).flatten() if isinstance(x0, scipy.sparse.csr_matrix) else x0,
                y=np.asarray(x1.todense()).flatten() if isinstance(x0, scipy.sparse.csr_matrix) else x1,
                use_continuity=True,
                alternative="two-sided"
            ).pvalue

    def _test_single_contrast(self, contrast, **kwargs) -> pd.DataFrame:
        res = []
        if len(contrast) != 3:
            raise ValueError("Contrast")
        for var in tqdm(self.adata.var_names):
            pval = self._test(contrast, var)
            adata0 = self.adata[self.adata[contrast] == contrast[0], var]
            adata1 = self.adata[self.adata[contrast] == contrast[1], var]

            x0 = adata0.X if self.layer is None else adata0.layers[self.layer]
            x1 = adata1.X if self.layer is None else adata1.layers[self.layer]

            mean_x0 = np.asarray(np.mean(x0, axis=0)).flatten().astype(dtype=float)
            mean_x1 = np.asarray(np.mean(x1, axis=0)).flatten().astype(dtype=float)
            res.append(
                {
                    "variable": var,
                    "pvalue": pval,
                    "fold_change": np.log(mean_x1) - np.log(mean_x0),
                }
            )
        return pd.DataFrame(res).sort_values("pvalue").set_index("variable")<|MERGE_RESOLUTION|>--- conflicted
+++ resolved
@@ -9,15 +9,6 @@
 from anndata import AnnData
 from formulaic import model_matrix
 from formulaic.model_matrix import ModelMatrix
-<<<<<<< HEAD
-from scanpy import logging
-from scipy.sparse import issparse
-import scipy
-from tqdm.auto import tqdm
-import warnings
-
-=======
->>>>>>> 8cc646d7
 from pydeseq2.dds import DeseqDataSet
 from pydeseq2.default_inference import DefaultInference
 from pydeseq2.ds import DeseqStats
